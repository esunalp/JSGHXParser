--- conflicted
+++ resolved
@@ -1,14 +1,10 @@
 import * as THREE from 'three';
 import { OrbitControls } from 'three/addons/controls/OrbitControls.js';
 
-<<<<<<< HEAD
 const GRID_CELL_SIZE_MM = 1000;
 const GRID_DIVISIONS = 20;
 const GRID_SIZE_MM = GRID_CELL_SIZE_MM * GRID_DIVISIONS;
 const AXES_LENGTH_MM = GRID_CELL_SIZE_MM * 5;
-=======
-const VIEWPORT_UNIT_SCALE = 1000;
->>>>>>> 964f8ae0
 
 function createRenderer(canvas) {
   const renderer = new THREE.WebGLRenderer({ canvas, antialias: true });
@@ -29,21 +25,11 @@
 }
 
 function addHelpers(scene) {
-<<<<<<< HEAD
   const grid = new THREE.GridHelper(GRID_SIZE_MM, GRID_DIVISIONS, 0x888888, 0x444444);
   grid.position.y = -0.5 * GRID_CELL_SIZE_MM;
   scene.add(grid);
 
   const axes = new THREE.AxesHelper(AXES_LENGTH_MM);
-=======
-  const grid = new THREE.GridHelper(20, 20, 0x888888, 0x444444);
-  grid.scale.setScalar(VIEWPORT_UNIT_SCALE);
-  grid.position.y = -0.5 * VIEWPORT_UNIT_SCALE;
-  scene.add(grid);
-
-  const axes = new THREE.AxesHelper(5);
-  axes.scale.setScalar(VIEWPORT_UNIT_SCALE);
->>>>>>> 964f8ae0
   scene.add(axes);
 }
 
